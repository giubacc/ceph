// -*- mode:C++; tab-width:8; c-basic-offset:2; indent-tabs-mode:t -*- 
// vim: ts=8 sw=2 smarttab
/*
 * Ceph - scalable distributed file system
 *
 * Copyright (C) 2004-2009 Sage Weil <sage@newdream.net>
 *
 * This is free software; you can redistribute it and/or
 * modify it under the terms of the GNU Lesser General Public
 * License version 2.1, as published by the Free Software 
 * Foundation.  See file COPYING.
 * 
 */

#ifndef CEPH_RGW_COMMON_H
#define CEPH_RGW_COMMON_H

#include "common/ceph_crypto.h"
#include "common/debug.h"
#include "common/perf_counters.h"

#include "acconfig.h"

#include <errno.h>
#include <string.h>
#include <string>
#include <map>
#include "include/types.h"
#include "include/utime.h"
#include "rgw_acl.h"
#include "rgw_cors.h"
#include "rgw_quota.h"
#include "rgw_string.h"
#include "cls/version/cls_version_types.h"
#include "cls/user/cls_user_types.h"
#include "cls/rgw/cls_rgw_types.h"
#include "include/rados/librados.hpp"

using namespace std;

namespace ceph {
  class Formatter;
}

using ceph::crypto::MD5;


#define RGW_ATTR_PREFIX  "user.rgw."

#define RGW_HTTP_RGWX_ATTR_PREFIX "RGWX_ATTR_"
#define RGW_HTTP_RGWX_ATTR_PREFIX_OUT "Rgwx-Attr-"

#define RGW_AMZ_META_PREFIX "x-amz-meta-"

#define RGW_SYS_PARAM_PREFIX "rgwx-"

#define RGW_ATTR_ACL		RGW_ATTR_PREFIX "acl"
#define RGW_ATTR_CORS		RGW_ATTR_PREFIX "cors"
#define RGW_ATTR_ETAG    	RGW_ATTR_PREFIX "etag"
#define RGW_ATTR_BUCKETS	RGW_ATTR_PREFIX "buckets"
#define RGW_ATTR_META_PREFIX	RGW_ATTR_PREFIX RGW_AMZ_META_PREFIX
#define RGW_ATTR_CONTENT_TYPE	RGW_ATTR_PREFIX "content_type"
#define RGW_ATTR_CACHE_CONTROL	RGW_ATTR_PREFIX "cache_control"
#define RGW_ATTR_CONTENT_DISP	RGW_ATTR_PREFIX "content_disposition"
#define RGW_ATTR_CONTENT_ENC	RGW_ATTR_PREFIX "content_encoding"
#define RGW_ATTR_CONTENT_LANG	RGW_ATTR_PREFIX "content_language"
#define RGW_ATTR_EXPIRES	RGW_ATTR_PREFIX "expires"
#define RGW_ATTR_ID_TAG    	RGW_ATTR_PREFIX "idtag"
#define RGW_ATTR_SHADOW_OBJ    	RGW_ATTR_PREFIX "shadow_name"
#define RGW_ATTR_MANIFEST    	RGW_ATTR_PREFIX "manifest"
#define RGW_ATTR_USER_MANIFEST  RGW_ATTR_PREFIX "user_manifest"

#define RGW_ATTR_OLH_PREFIX     RGW_ATTR_PREFIX "olh."

#define RGW_ATTR_OLH_INFO       RGW_ATTR_OLH_PREFIX "info"
#define RGW_ATTR_OLH_VER        RGW_ATTR_OLH_PREFIX "ver"
#define RGW_ATTR_OLH_ID_TAG     RGW_ATTR_OLH_PREFIX "idtag"
#define RGW_ATTR_OLH_PENDING_PREFIX RGW_ATTR_OLH_PREFIX "pending."

#define RGW_BUCKETS_OBJ_SUFFIX ".buckets"

#define RGW_MAX_PENDING_CHUNKS  16
#define RGW_MAX_PUT_SIZE        (5ULL*1024*1024*1024)
#define RGW_MIN_MULTIPART_SIZE (5ULL*1024*1024)

#define RGW_FORMAT_PLAIN        0
#define RGW_FORMAT_XML          1
#define RGW_FORMAT_JSON         2

#define RGW_CAP_READ            0x1
#define RGW_CAP_WRITE           0x2
#define RGW_CAP_ALL             (RGW_CAP_READ | RGW_CAP_WRITE)

#define RGW_REST_SWIFT          0x1
#define RGW_REST_SWIFT_AUTH     0x2

#define RGW_SUSPENDED_USER_AUID (uint64_t)-2

#define RGW_OP_TYPE_READ         0x01
#define RGW_OP_TYPE_WRITE        0x02
#define RGW_OP_TYPE_DELETE       0x04

#define RGW_OP_TYPE_MODIFY       (RGW_OP_TYPE_WRITE | RGW_OP_TYPE_DELETE)
#define RGW_OP_TYPE_ALL          (RGW_OP_TYPE_READ | RGW_OP_TYPE_WRITE | RGW_OP_TYPE_DELETE)

#define RGW_DEFAULT_MAX_BUCKETS 1000

#define RGW_DEFER_TO_BUCKET_ACLS_RECURSE 1
#define RGW_DEFER_TO_BUCKET_ACLS_FULL_CONTROL 2

#define STATUS_CREATED           1900
#define STATUS_ACCEPTED          1901
#define STATUS_NO_CONTENT        1902
#define STATUS_PARTIAL_CONTENT   1903
#define STATUS_REDIRECT          1904
#define STATUS_NO_APPLY          1905
#define STATUS_APPLIED           1906

#define ERR_INVALID_BUCKET_NAME  2000
#define ERR_INVALID_OBJECT_NAME  2001
#define ERR_NO_SUCH_BUCKET       2002
#define ERR_METHOD_NOT_ALLOWED   2003
#define ERR_INVALID_DIGEST       2004
#define ERR_BAD_DIGEST           2005
#define ERR_UNRESOLVABLE_EMAIL   2006
#define ERR_INVALID_PART         2007
#define ERR_INVALID_PART_ORDER   2008
#define ERR_NO_SUCH_UPLOAD       2009
#define ERR_REQUEST_TIMEOUT      2010
#define ERR_LENGTH_REQUIRED      2011
#define ERR_REQUEST_TIME_SKEWED  2012
#define ERR_BUCKET_EXISTS        2013
#define ERR_BAD_URL              2014
#define ERR_PRECONDITION_FAILED  2015
#define ERR_NOT_MODIFIED         2016
#define ERR_INVALID_UTF8         2017
#define ERR_UNPROCESSABLE_ENTITY 2018
#define ERR_TOO_LARGE            2019
#define ERR_TOO_MANY_BUCKETS     2020
#define ERR_INVALID_REQUEST      2021
#define ERR_TOO_SMALL            2022
#define ERR_NOT_FOUND            2023
#define ERR_PERMANENT_REDIRECT   2024
#define ERR_LOCKED               2025
#define ERR_QUOTA_EXCEEDED       2026
#define ERR_SIGNATURE_NO_MATCH   2027
#define ERR_INVALID_ACCESS_KEY   2028
#define ERR_USER_SUSPENDED       2100
#define ERR_INTERNAL_ERROR       2200

#ifndef UINT32_MAX
#define UINT32_MAX (4294967295)
#endif

typedef void *RGWAccessHandle;


/* perf counter */

extern PerfCounters *perfcounter;

extern int rgw_perf_start(CephContext *cct);
extern void rgw_perf_stop(CephContext *cct);

enum {
  l_rgw_first = 15000,
  l_rgw_req,
  l_rgw_failed_req,

  l_rgw_get,
  l_rgw_get_b,
  l_rgw_get_lat,

  l_rgw_put,
  l_rgw_put_b,
  l_rgw_put_lat,

  l_rgw_qlen,
  l_rgw_qactive,

  l_rgw_cache_hit,
  l_rgw_cache_miss,

  l_rgw_keystone_token_cache_hit,
  l_rgw_keystone_token_cache_miss,

  l_rgw_last,
};


 /* size should be the required string size + 1 */
extern int gen_rand_base64(CephContext *cct, char *dest, int size);
extern int gen_rand_alphanumeric(CephContext *cct, char *dest, int size);
extern int gen_rand_alphanumeric_lower(CephContext *cct, char *dest, int size);
extern int gen_rand_alphanumeric_upper(CephContext *cct, char *dest, int size);

extern int gen_rand_alphanumeric_lower(CephContext *cct, string *str, int length);

enum RGWIntentEvent {
  DEL_OBJ = 0,
  DEL_DIR = 1,
};

enum RGWObjCategory {
  RGW_OBJ_CATEGORY_NONE      = 0,
  RGW_OBJ_CATEGORY_MAIN      = 1,
  RGW_OBJ_CATEGORY_SHADOW    = 2,
  RGW_OBJ_CATEGORY_MULTIMETA = 3,
};

/** Store error returns for output at a different point in the program */
struct rgw_err {
  rgw_err();
  rgw_err(int http, const std::string &s3);
  void clear();
  bool is_clear() const;
  bool is_err() const;
  friend std::ostream& operator<<(std::ostream& oss, const rgw_err &err);

  int http_ret;
  int ret;
  std::string s3_code;
  std::string message;
};

/* Helper class used for RGWHTTPArgs parsing */
class NameVal
{
   string str;
   string name;
   string val;
 public:
    NameVal(string nv) : str(nv) {}

    int parse();

    string& get_name() { return name; }
    string& get_val() { return val; }
};

/** Stores the XML arguments associated with the HTTP request in req_state*/
class RGWHTTPArgs
{
  string str, empty_str;
  map<string, string> val_map;
  map<string, string> sys_val_map;
  map<string, string> sub_resources;

  bool has_resp_modifier;
 public:
  RGWHTTPArgs() : has_resp_modifier(false) {}
  /** Set the arguments; as received */
  void set(string s) {
    has_resp_modifier = false;
    val_map.clear();
    sub_resources.clear();
    str = s;
  }
  /** parse the received arguments */
  int parse();
  /** Get the value for a specific argument parameter */
  string& get(const string& name, bool *exists = NULL);
  string& get(const char *name, bool *exists = NULL);
  int get_bool(const string& name, bool *val, bool *exists);
  int get_bool(const char *name, bool *val, bool *exists);

  /** see if a parameter is contained in this RGWHTTPArgs */
  bool exists(const char *name) {
    map<string, string>::iterator iter = val_map.find(name);
    return (iter != val_map.end());
  }
  bool sub_resource_exists(const char *name) {
    map<string, string>::iterator iter = sub_resources.find(name);
    return (iter != sub_resources.end());
  }
  map<string, string>& get_params() {
    return val_map;
  }
  map<string, string>& get_sub_resources() { return sub_resources; }
  unsigned get_num_params() {
    return val_map.size();
  }
  bool has_response_modifier() {
    return has_resp_modifier;
  }
  void set_system() { /* make all system params visible */
    map<string, string>::iterator iter;
    for (iter = sys_val_map.begin(); iter != sys_val_map.end(); ++iter) {
      val_map[iter->first] = iter->second;
    }
  }
};

class RGWConf;

class RGWEnv {
  std::map<string, string, ltstr_nocase> env_map;
public:
  RGWConf *conf; 

  RGWEnv();
  ~RGWEnv();
  void init(CephContext *cct);
  void init(CephContext *cct, char **envp);
  void set(const char *name, const char *val);
  const char *get(const char *name, const char *def_val = NULL);
  int get_int(const char *name, int def_val = 0);
  bool get_bool(const char *name, bool def_val = 0);
  size_t get_size(const char *name, size_t def_val = 0);
  bool exists(const char *name);
  bool exists_prefix(const char *prefix);

  void remove(const char *name);

  std::map<string, string, ltstr_nocase>& get_map() { return env_map; }
};

class RGWConf {
  friend class RGWEnv;
protected:
  void init(CephContext *cct, RGWEnv * env);
public:
  RGWConf() :
    enable_ops_log(1), enable_usage_log(1), defer_to_bucket_acls(0) {}

  int enable_ops_log;
  int enable_usage_log;
  uint8_t defer_to_bucket_acls;
};

enum http_op {
  OP_GET,
  OP_PUT,
  OP_DELETE,
  OP_HEAD,
  OP_POST,
  OP_COPY,
  OP_OPTIONS,
  OP_UNKNOWN,
};

class RGWAccessControlPolicy;
class JSONObj;

struct RGWAccessKey {
  string id; // AccessKey
  string key; // SecretKey
  string subuser;

  RGWAccessKey() {}
  void encode(bufferlist& bl) const {
    ENCODE_START(2, 2, bl);
    ::encode(id, bl);
    ::encode(key, bl);
    ::encode(subuser, bl);
    ENCODE_FINISH(bl);
  }

  void decode(bufferlist::iterator& bl) {
     DECODE_START_LEGACY_COMPAT_LEN_32(2, 2, 2, bl);
     ::decode(id, bl);
     ::decode(key, bl);
     ::decode(subuser, bl);
     DECODE_FINISH(bl);
  }
  void dump(Formatter *f) const;
  void dump_plain(Formatter *f) const;
  void dump(Formatter *f, const string& user, bool swift) const;
  static void generate_test_instances(list<RGWAccessKey*>& o);

  void decode_json(JSONObj *obj);
  void decode_json(JSONObj *obj, bool swift);
};
WRITE_CLASS_ENCODER(RGWAccessKey)

struct RGWSubUser {
  string name;
  uint32_t perm_mask;

  RGWSubUser() : perm_mask(0) {}
  void encode(bufferlist& bl) const {
    ENCODE_START(2, 2, bl);
    ::encode(name, bl);
    ::encode(perm_mask, bl);
    ENCODE_FINISH(bl);
  }

  void decode(bufferlist::iterator& bl) {
     DECODE_START_LEGACY_COMPAT_LEN_32(2, 2, 2, bl);
     ::decode(name, bl);
     ::decode(perm_mask, bl);
     DECODE_FINISH(bl);
  }
  void dump(Formatter *f) const;
  void dump(Formatter *f, const string& user) const;
  static void generate_test_instances(list<RGWSubUser*>& o);

  void decode_json(JSONObj *obj);
};
WRITE_CLASS_ENCODER(RGWSubUser)

class RGWUserCaps
{
  map<string, uint32_t> caps;

  int get_cap(const string& cap, string& type, uint32_t *perm);
  int add_cap(const string& cap);
  int remove_cap(const string& cap);
public:
  static int parse_cap_perm(const string& str, uint32_t *perm);
  int add_from_string(const string& str);
  int remove_from_string(const string& str);

  void encode(bufferlist& bl) const {
     ENCODE_START(1, 1, bl);
     ::encode(caps, bl);
     ENCODE_FINISH(bl);
  }
  void decode(bufferlist::iterator& bl) {
     DECODE_START(1, bl);
     ::decode(caps, bl);
     DECODE_FINISH(bl);
  }
  int check_cap(const string& cap, uint32_t perm);
  void dump(Formatter *f) const;
  void dump(Formatter *f, const char *name) const;

  void decode_json(JSONObj *obj);
};
WRITE_CLASS_ENCODER(RGWUserCaps)

void encode_json(const char *name, const obj_version& v, Formatter *f);
void encode_json(const char *name, const RGWUserCaps& val, Formatter *f);

void decode_json_obj(obj_version& v, JSONObj *obj);

struct RGWUserInfo
{
  uint64_t auid;
  string user_id;
  string display_name;
  string user_email;
  map<string, RGWAccessKey> access_keys;
  map<string, RGWAccessKey> swift_keys;
  map<string, RGWSubUser> subusers;
  __u8 suspended;
  uint32_t max_buckets;
  uint32_t op_mask;
  RGWUserCaps caps;
  __u8 system;
  string default_placement;
  list<string> placement_tags;
  RGWQuotaInfo bucket_quota;
  map<int, string> temp_url_keys;
  RGWQuotaInfo user_quota;

  RGWUserInfo() : auid(0), suspended(0), max_buckets(RGW_DEFAULT_MAX_BUCKETS), op_mask(RGW_OP_TYPE_ALL), system(0) {}

  void encode(bufferlist& bl) const {
     ENCODE_START(16, 9, bl);
     ::encode(auid, bl);
     string access_key;
     string secret_key;
     if (!access_keys.empty()) {
       map<string, RGWAccessKey>::const_iterator iter = access_keys.begin();
       const RGWAccessKey& k = iter->second;
       access_key = k.id;
       secret_key = k.key;
     }
     ::encode(access_key, bl);
     ::encode(secret_key, bl);
     ::encode(display_name, bl);
     ::encode(user_email, bl);
     string swift_name;
     string swift_key;
     if (!swift_keys.empty()) {
       map<string, RGWAccessKey>::const_iterator iter = swift_keys.begin();
       const RGWAccessKey& k = iter->second;
       swift_name = k.id;
       swift_key = k.key;
     }
     ::encode(swift_name, bl);
     ::encode(swift_key, bl);
     ::encode(user_id, bl);
     ::encode(access_keys, bl);
     ::encode(subusers, bl);
     ::encode(suspended, bl);
     ::encode(swift_keys, bl);
     ::encode(max_buckets, bl);
     ::encode(caps, bl);
     ::encode(op_mask, bl);
     ::encode(system, bl);
     ::encode(default_placement, bl);
     ::encode(placement_tags, bl);
     ::encode(bucket_quota, bl);
     ::encode(temp_url_keys, bl);
     ::encode(user_quota, bl);
     ENCODE_FINISH(bl);
  }
  void decode(bufferlist::iterator& bl) {
     DECODE_START_LEGACY_COMPAT_LEN_32(16, 9, 9, bl);
     if (struct_v >= 2) ::decode(auid, bl);
     else auid = CEPH_AUTH_UID_DEFAULT;
     string access_key;
     string secret_key;
    ::decode(access_key, bl);
    ::decode(secret_key, bl);
    if (struct_v < 6) {
      RGWAccessKey k;
      k.id = access_key;
      k.key = secret_key;
      access_keys[access_key] = k;
    }
    ::decode(display_name, bl);
    ::decode(user_email, bl);
    string swift_name;
    string swift_key;
    if (struct_v >= 3) ::decode(swift_name, bl);
    if (struct_v >= 4) ::decode(swift_key, bl);
    if (struct_v >= 5)
      ::decode(user_id, bl);
    else
      user_id = access_key;
    if (struct_v >= 6) {
      ::decode(access_keys, bl);
      ::decode(subusers, bl);
    }
    suspended = 0;
    if (struct_v >= 7) {
      ::decode(suspended, bl);
    }
    if (struct_v >= 8) {
      ::decode(swift_keys, bl);
    }
    if (struct_v >= 10) {
      ::decode(max_buckets, bl);
    } else {
      max_buckets = RGW_DEFAULT_MAX_BUCKETS;
    }
    if (struct_v >= 11) {
      ::decode(caps, bl);
    }
    if (struct_v >= 12) {
      ::decode(op_mask, bl);
    } else {
      op_mask = RGW_OP_TYPE_ALL;
    }
    system = 0;
    if (struct_v >= 13) {
      ::decode(system, bl);
      ::decode(default_placement, bl);
      ::decode(placement_tags, bl); /* tags of allowed placement rules */
    }
    if (struct_v >= 14) {
      ::decode(bucket_quota, bl);
    }
    if (struct_v >= 15) {
     ::decode(temp_url_keys, bl);
    }
    if (struct_v >= 16) {
      ::decode(user_quota, bl);
    }
    DECODE_FINISH(bl);
  }
  void dump(Formatter *f) const;
  static void generate_test_instances(list<RGWUserInfo*>& o);

  void decode_json(JSONObj *obj);

  void clear() {
    user_id.clear();
    display_name.clear();
    user_email.clear();
    auid = CEPH_AUTH_UID_DEFAULT;
    access_keys.clear();
    suspended = 0;
  }
};
WRITE_CLASS_ENCODER(RGWUserInfo)

struct rgw_bucket {
  std::string name;
  std::string data_pool;
  std::string data_extra_pool; /* if not set, then we should use data_pool instead */
  std::string index_pool;
  std::string marker;
  std::string bucket_id;

  std::string oid; /*
                    * runtime in-memory only info. If not empty, points to the bucket instance object
                    */

  rgw_bucket() { }
  rgw_bucket(const cls_user_bucket& b) {
    name = b.name;
    data_pool = b.data_pool;
    data_extra_pool = b.data_extra_pool;
    index_pool = b.index_pool;
    marker = b.marker;
    bucket_id = b.bucket_id;
  }
  rgw_bucket(const char *n) : name(n) {
    assert(*n == '.'); // only rgw private buckets should be initialized without pool
    data_pool = index_pool = n;
    marker = "";
  }
  rgw_bucket(const char *n, const char *dp, const char *ip, const char *m, const char *id, const char *h) :
    name(n), data_pool(dp), index_pool(ip), marker(m), bucket_id(id) {}

  void convert(cls_user_bucket *b) {
    b->name = name;
    b->data_pool = data_pool;
    b->data_extra_pool = data_extra_pool;
    b->index_pool = index_pool;
    b->marker = marker;
    b->bucket_id = bucket_id;
  }

  void encode(bufferlist& bl) const {
     ENCODE_START(7, 3, bl);
    ::encode(name, bl);
    ::encode(data_pool, bl);
    ::encode(marker, bl);
    ::encode(bucket_id, bl);
    ::encode(index_pool, bl);
    ::encode(data_extra_pool, bl);
    ENCODE_FINISH(bl);
  }
  void decode(bufferlist::iterator& bl) {
    DECODE_START_LEGACY_COMPAT_LEN(7, 3, 3, bl);
    ::decode(name, bl);
    ::decode(data_pool, bl);
    if (struct_v >= 2) {
      ::decode(marker, bl);
      if (struct_v <= 3) {
        uint64_t id;
        ::decode(id, bl);
        char buf[16];
        snprintf(buf, sizeof(buf), "%llu", (long long)id);
        bucket_id = buf;
      } else {
        ::decode(bucket_id, bl);
      }
    }
    if (struct_v >= 5) {
      ::decode(index_pool, bl);
    } else {
      index_pool = data_pool;
    }
    if (struct_v >= 7) {
      ::decode(data_extra_pool, bl);
    }
    DECODE_FINISH(bl);
  }

  const string& get_data_extra_pool() {
    if (data_extra_pool.empty()) {
      return data_pool;
    }
    return data_extra_pool;
  }

  void dump(Formatter *f) const;
  void decode_json(JSONObj *obj);
  static void generate_test_instances(list<rgw_bucket*>& o);

  bool operator<(const rgw_bucket& b) const {
    return name.compare(b.name) < 0;
  }
};
WRITE_CLASS_ENCODER(rgw_bucket)

inline ostream& operator<<(ostream& out, const rgw_bucket &b) {
  out << b.name;
  if (b.name.compare(b.data_pool)) {
    out << "(@";
    string s;
    if (!b.index_pool.empty() && b.data_pool.compare(b.index_pool))
      s = "i=" + b.index_pool;
    if (!b.data_extra_pool.empty() && b.data_pool.compare(b.data_extra_pool)) {
      if (!s.empty()) {
        s += ",";
      }
      s += "e=" + b.data_extra_pool;
    }
    if (!s.empty()) {
      out << "{"  << s << "}";
    }

    out << b.data_pool << "[" << b.marker << "])";
  }
  return out;
}

struct rgw_bucket_shard {
  rgw_bucket bucket;
  int shard_id;

  rgw_bucket_shard() : shard_id(-1) {}
  rgw_bucket_shard(rgw_bucket& _b, int _sid) : bucket(_b), shard_id(_sid) {}

  bool operator<(const rgw_bucket_shard& b) const {
    if (bucket < b.bucket) {
      return true;
    }
    if (b.bucket < bucket) {
      return false;
    }
    return shard_id < b.shard_id;
  }
};


struct RGWObjVersionTracker {
  obj_version read_version;
  obj_version write_version;

  obj_version *version_for_read() {
    return &read_version;
  }

  obj_version *version_for_write() {
    if (write_version.ver == 0)
      return NULL;

    return &write_version;
  }

  obj_version *version_for_check() {
    if (read_version.ver == 0)
      return NULL;

    return &read_version;
  }

  void prepare_op_for_read(librados::ObjectReadOperation *op);
  void prepare_op_for_write(librados::ObjectWriteOperation *op);

  void apply_write() {
    read_version = write_version;
    write_version = obj_version();
  }

  void clear() {
    read_version = obj_version();
    write_version = obj_version();
  }

  void generate_new_write_ver(CephContext *cct);
};

enum RGWBucketFlags {
  BUCKET_SUSPENDED = 0x1,
  BUCKET_VERSIONED = 0x2,
  BUCKET_VERSIONS_SUSPENDED = 0x4,
};

struct RGWBucketInfo
{
  enum BIShardsHashType {
    MOD = 0
  };

  rgw_bucket bucket;
  string owner;
  uint32_t flags;
  string region;
  time_t creation_time;
  string placement_rule;
  bool has_instance_obj;
  RGWObjVersionTracker objv_tracker; /* we don't need to serialize this, for runtime tracking */
  obj_version ep_objv; /* entry point object version, for runtime tracking only */
  RGWQuotaInfo quota;

  // Represents the number of bucket index object shards:
  //   - value of 0 indicates there is no sharding (this is by default before this
  //     feature is implemented).
  //   - value of UINT32_T::MAX indicates this is a blind bucket.
  uint32_t num_shards;

  // Represents the bucket index shard hash type.
  uint8_t bucket_index_shard_hash_type;

  // Represents the shard number for blind bucket.
  const static uint32_t NUM_SHARDS_BLIND_BUCKET;

  void encode(bufferlist& bl) const {
     ENCODE_START(11, 4, bl);
     ::encode(bucket, bl);
     ::encode(owner, bl);
     ::encode(flags, bl);
     ::encode(region, bl);
     uint64_t ct = (uint64_t)creation_time;
     ::encode(ct, bl);
     ::encode(placement_rule, bl);
     ::encode(has_instance_obj, bl);
     ::encode(quota, bl);
     ::encode(num_shards, bl);
     ::encode(bucket_index_shard_hash_type, bl);
     ENCODE_FINISH(bl);
  }
  void decode(bufferlist::iterator& bl) {
    DECODE_START_LEGACY_COMPAT_LEN_32(9, 4, 4, bl);
     ::decode(bucket, bl);
     if (struct_v >= 2)
       ::decode(owner, bl);
     if (struct_v >= 3)
       ::decode(flags, bl);
     if (struct_v >= 5)
       ::decode(region, bl);
     if (struct_v >= 6) {
       uint64_t ct;
       ::decode(ct, bl);
       creation_time = (time_t)ct;
     }
     if (struct_v >= 7)
       ::decode(placement_rule, bl);
     if (struct_v >= 8)
       ::decode(has_instance_obj, bl);
     if (struct_v >= 9)
       ::decode(quota, bl);
     if (struct_v >= 10)
       ::decode(num_shards, bl);
     if (struct_v >= 11)
       ::decode(bucket_index_shard_hash_type, bl);
     DECODE_FINISH(bl);
  }
  void dump(Formatter *f) const;
  static void generate_test_instances(list<RGWBucketInfo*>& o);

  void decode_json(JSONObj *obj);

<<<<<<< HEAD
  bool versioned() { return (flags & BUCKET_VERSIONED) != 0; }
  int versioning_status() { return flags & (BUCKET_VERSIONED | BUCKET_VERSIONS_SUSPENDED); }
  bool versioning_enabled() { return versioning_status() == BUCKET_VERSIONED; }

  RGWBucketInfo() : flags(0), creation_time(0), has_instance_obj(false) {}
=======
  RGWBucketInfo() : flags(0), creation_time(0), has_instance_obj(false), num_shards(0), bucket_index_shard_hash_type(MOD) {}
>>>>>>> 235d97a6
};
WRITE_CLASS_ENCODER(RGWBucketInfo)

struct RGWBucketEntryPoint
{
  rgw_bucket bucket;
  string owner;
  time_t creation_time;
  bool linked;

  bool has_bucket_info;
  RGWBucketInfo old_bucket_info;

  RGWBucketEntryPoint() : creation_time(0), linked(false), has_bucket_info(false) {}

  void encode(bufferlist& bl) const {
    ENCODE_START(8, 8, bl);
    ::encode(bucket, bl);
    ::encode(owner, bl);
    ::encode(linked, bl);
    uint64_t ctime = (uint64_t)creation_time;
    ::encode(ctime, bl);
    ENCODE_FINISH(bl);
  }
  void decode(bufferlist::iterator& bl) {
    bufferlist::iterator orig_iter = bl;
    DECODE_START_LEGACY_COMPAT_LEN_32(8, 4, 4, bl);
    if (struct_v < 8) {
      /* ouch, old entry, contains the bucket info itself */
      old_bucket_info.decode(orig_iter);
      has_bucket_info = true;
      return;
    }
    has_bucket_info = false;
    ::decode(bucket, bl);
    ::decode(owner, bl);
    ::decode(linked, bl);
    uint64_t ctime;
    ::decode(ctime, bl);
    creation_time = (uint64_t)ctime;
    DECODE_FINISH(bl);
  }

  void dump(Formatter *f) const;
  void decode_json(JSONObj *obj);
};
WRITE_CLASS_ENCODER(RGWBucketEntryPoint)

struct RGWStorageStats
{
  RGWObjCategory category;
  uint64_t num_kb;
  uint64_t num_kb_rounded;
  uint64_t num_objects;

  RGWStorageStats() : category(RGW_OBJ_CATEGORY_NONE), num_kb(0), num_kb_rounded(0), num_objects(0) {}

  void dump(Formatter *f) const;
};

struct req_state;

class RGWEnv;

class RGWClientIO;

struct req_info {
  RGWEnv *env;
  RGWHTTPArgs args;
  map<string, string> x_meta_map;

  const char *host;
  const char *method;
  string script_uri;
  string request_uri;
  string effective_uri;
  string request_params;

  req_info(CephContext *cct, RGWEnv *_env);
  void rebuild_from(req_info& src);
  void init_meta_info(bool *found_nad_meta);
};

struct rgw_obj_key {
  string name;
  string instance;

  rgw_obj_key() {}
  rgw_obj_key(const string& n) {
    set(n);
  }
  rgw_obj_key(const string& n, const string& i) {
    set(n, i);
  }

  void set(const cls_rgw_obj_key& k) {
    name = k.name;
    instance = k.instance;
  }

  void transform(cls_rgw_obj_key *k) {
    k->name = name;
    k->instance = instance;
  }

  void set(const string& n) {
    name = n;
    instance.clear();
  }

  void set(const string& n, const string& i) {
    name = n;
    instance = i;
  }

  bool empty() {
    return name.empty();
  }
  bool operator==(const rgw_obj_key& k) const {
    return (name.compare(k.name) == 0) &&
           (instance.compare(k.instance) == 0);
  }
  bool operator<(const rgw_obj_key& k) const {
    int r = name.compare(k.name);
    if (r == 0) {
      r = instance.compare(k.instance);
    }
    return (r < 0);
  }
  void encode(bufferlist& bl) const {
    ENCODE_START(1, 1, bl);
    ::encode(name, bl);
    ::encode(instance, bl);
    ENCODE_FINISH(bl);
  }
  void decode(bufferlist::iterator& bl) {
    DECODE_START(1, bl);
    ::decode(name, bl);
    ::decode(instance, bl);
    DECODE_FINISH(bl);
  }
  void dump(Formatter *f) const;
};
WRITE_CLASS_ENCODER(rgw_obj_key)

inline ostream& operator<<(ostream& out, const rgw_obj_key &o) {
  if (o.instance.empty()) {
    return out << o.name;
  } else {
    return out << o.name << "[" << o.instance << "]";
  }
}

/** Store all the state necessary to complete and respond to an HTTP request*/
struct req_state {
   CephContext *cct;
   RGWClientIO *cio;
   http_op op;
   bool content_started;
   int format;
   ceph::Formatter *formatter;
   string decoded_uri;
   string relative_uri;
   const char *length;
   int64_t content_length;
   map<string, string> generic_attrs;
   struct rgw_err err;
   bool expect_cont;
   bool header_ended;
   uint64_t obj_size;
   bool enable_ops_log;
   bool enable_usage_log;
   uint8_t defer_to_bucket_acls;
   uint32_t perm_mask;
   utime_t header_time;

   rgw_bucket bucket;
   string bucket_name_str;
   rgw_obj_key object;
   string src_bucket_name;
   rgw_obj_key src_object;
   ACLOwner bucket_owner;
   ACLOwner owner;

   string region_endpoint;
   string bucket_instance_id;

   RGWBucketInfo bucket_info;
   map<string, bufferlist> bucket_attrs;
   bool bucket_exists;

   bool has_bad_meta;

   RGWUserInfo user; 
   RGWAccessControlPolicy *bucket_acl;
   RGWAccessControlPolicy *object_acl;

   bool system_request;

   string canned_acl;
   bool has_acl_header;
   const char *copy_source;
   const char *http_auth;
   bool local_source; /* source is local */

   int prot_flags;

   const char *os_auth_token;
   string swift_user;
   string swift_groups;

   utime_t time;

   void *obj_ctx;

   string dialect;

   string req_id;

   req_info info;

   req_state(CephContext *_cct, class RGWEnv *e);
   ~req_state();
};

/** Store basic data on an object */
struct RGWObjEnt {
  rgw_obj_key key;
  std::string ns;
  std::string owner;
  std::string owner_display_name;
  uint64_t size;
  utime_t mtime;
  string etag;
  string content_type;
  string tag;
  uint32_t flags;
  uint64_t versioned_epoch;

  RGWObjEnt() : size(0), flags(0), versioned_epoch(0) {}

  void dump(Formatter *f) const;

  bool is_current() {
    uint32_t test_flags = RGW_BUCKET_DIRENT_FLAG_VER | RGW_BUCKET_DIRENT_FLAG_CURRENT;
    return (flags & RGW_BUCKET_DIRENT_FLAG_VER) == 0 ||
           (flags & test_flags) == test_flags;
  }
  bool is_delete_marker() { return (flags & RGW_BUCKET_DIRENT_FLAG_DELETE_MARKER) != 0; }
  bool is_visible() {
    return is_current() && !is_delete_marker();
  }
};

/** Store basic data on bucket */
struct RGWBucketEnt {
  rgw_bucket bucket;
  size_t size;
  size_t size_rounded;
  time_t creation_time;
  uint64_t count;

  RGWBucketEnt() : size(0), size_rounded(0), creation_time(0), count(0) {}

  RGWBucketEnt(const cls_user_bucket_entry& e) {
    bucket = e.bucket;
    size = e.size;
    size_rounded = e.size_rounded;
    creation_time = e.creation_time;
    count = e.count;
  }

  void convert(cls_user_bucket_entry *b) {
    bucket.convert(&b->bucket);
    b->size = size;
    b->size_rounded = size_rounded;
    b->creation_time = creation_time;
    b->count = count;
  }

  void encode(bufferlist& bl) const {
    ENCODE_START(5, 5, bl);
    uint64_t s = size;
    __u32 mt = creation_time;
    string empty_str;  // originally had the bucket name here, but we encode bucket later
    ::encode(empty_str, bl);
    ::encode(s, bl);
    ::encode(mt, bl);
    ::encode(count, bl);
    ::encode(bucket, bl);
    s = size_rounded;
    ::encode(s, bl);
    ENCODE_FINISH(bl);
  }
  void decode(bufferlist::iterator& bl) {
    DECODE_START_LEGACY_COMPAT_LEN(5, 5, 5, bl);
    __u32 mt;
    uint64_t s;
    string empty_str;  // backward compatibility
    ::decode(empty_str, bl);
    ::decode(s, bl);
    ::decode(mt, bl);
    size = s;
    creation_time = mt;
    if (struct_v >= 2)
      ::decode(count, bl);
    if (struct_v >= 3)
      ::decode(bucket, bl);
    if (struct_v >= 4)
      ::decode(s, bl);
    size_rounded = s;
    DECODE_FINISH(bl);
  }
  void dump(Formatter *f) const;
  static void generate_test_instances(list<RGWBucketEnt*>& o);
};
WRITE_CLASS_ENCODER(RGWBucketEnt)

class rgw_obj {
  std::string orig_obj;
  std::string loc;
  std::string object;
  std::string instance;
public:
  const std::string& get_object() const { return object; }
  const std::string& get_orig_obj() const { return orig_obj; }
  const std::string& get_loc() const { return loc; }
  const std::string& get_instance() const { return instance; }
  rgw_bucket bucket;
  std::string ns;

  bool in_extra_data; /* in-memory only member, does not serialize */

  // Represents the hash index source for this object once it is set (non-empty)
  std::string index_hash_source;

  rgw_obj() : in_extra_data(false) {}
  rgw_obj(rgw_bucket& b, const std::string& o) : in_extra_data(false) {
    init(b, o);
  }
  rgw_obj(rgw_bucket& b, const rgw_obj_key& k) : in_extra_data(false) {
    init(b, k.name);
    set_instance(k.instance);
  }
  void init(rgw_bucket& b, const std::string& o) {
    bucket = b;
    set_obj(o);
    reset_loc();
  }
  void init_ns(rgw_bucket& b, const std::string& o, const std::string& n) {
    bucket = b;
    set_ns(n);
    set_obj(o);
    reset_loc();
  }
  int set_ns(const char *n) {
    if (!n)
      return -EINVAL;
    string ns_str(n);
    return set_ns(ns_str);
  }
  int set_ns(const string& n) {
    if (n[0] == '_')
      return -EINVAL;
    ns = n;
    set_obj(orig_obj);
    return 0;
  }
  int set_instance(const string& i) {
    if (i[0] == '_')
      return -EINVAL;
    instance = i;
    set_obj(orig_obj);
    return 0;
  }

  int clear_instance() {
    return set_instance(string());
  }

  void set_loc(const string& k) {
    loc = k;
  }

  void reset_loc() {
    loc.clear();
  }

  bool have_null_instance() {
    return instance == "null";
  }

  bool have_instance() {
    return !instance.empty();
  }

  bool need_to_encode_instance() {
    return have_instance() && !have_null_instance();
  }

  void set_obj(const string& o) {
    object.reserve(128);

    orig_obj = o;
    if (ns.empty() && !need_to_encode_instance()) {
      if (o.empty()) {
        return;
      }
      if (o.size() < 1 || o[0] != '_') {
        object = o;
        return;
      }
      object = "_";
      object.append(o);
    } else {
      object = "_";
      object.append(ns);
      if (need_to_encode_instance()) {
        object.append(string(":") + instance);
      }
      object.append("_");
      object.append(o);
    }
  }

  /*
   * get the object's key name as being referred to by the bucket index.
   */
  string get_index_key_name() {
    if (ns.empty()) {
      if (orig_obj.size() < 1 || orig_obj[0] != '_') {
        return orig_obj;
      }
      return string("_") + orig_obj;
    };

    char buf[ns.size() + 16];
    snprintf(buf, sizeof(buf), "_%s_", ns.c_str());
    return string(buf) + orig_obj;
  };

  void get_index_key(rgw_obj_key *key) {
    key->name = get_index_key_name();
    key->instance = instance;
  }

  static void parse_ns_field(string& ns, string& instance) {
    int pos = ns.find(':');
    if (pos >= 0) {
      instance = ns.substr(pos + 1);
      ns = ns.substr(0, pos);
    } else {
      instance.clear();
    }
  }

  string& get_hash_object() {
    return index_hash_source.empty() ? object : index_hash_source;
  }
  /**
   * Translate a namespace-mangled object name to the user-facing name
   * existing in the given namespace.
   *
   * If the object is part of the given namespace, it returns true
   * and cuts down the name to the unmangled version. If it is not
   * part of the given namespace, it returns false.
   */
  static bool translate_raw_obj_to_obj_in_ns(string& obj, string& instance, string& ns) {
    if (ns.empty()) {
      if (obj[0] != '_')
        return true;

      if (obj.size() >= 2 && obj[1] == '_') {
        obj = obj.substr(1);
        return true;
      }

      return false;
    }

    if (obj[0] != '_' || obj.size() < 3) // for namespace, min size would be 3: _x_
      return false;

    int pos = obj.find('_', 1);
    if (pos <= 1) // if it starts with __, it's not in our namespace
      return false;

    string obj_ns = obj.substr(1, pos - 1);
    parse_ns_field(obj_ns, instance);
    if (obj_ns.compare(ns) != 0)
        return false;

    obj = obj.substr(pos + 1);
    return true;
  }

  /**
   * Given a mangled object name and an empty namespace string, this
   * function extracts the namespace into the string and sets the object
   * name to be the unmangled version.
   *
   * It returns true after successfully doing so, or
   * false if it fails.
   */
  static bool strip_namespace_from_object(string& obj, string& ns, string& instance) {
    ns.clear();
    instance.clear();
    if (obj[0] != '_') {
      return true;
    }

    size_t pos = obj.find('_', 1);
    if (pos == string::npos) {
      return false;
    }

    size_t period_pos = obj.find('.');
    if (period_pos < pos) {
      return false;
    }

    ns = obj.substr(1, pos-1);
    obj = obj.substr(pos+1, string::npos);

    parse_ns_field(ns, instance);
    return true;
  }

  void set_in_extra_data(bool val) {
    in_extra_data = val;
  }

  bool is_in_extra_data() const {
    return in_extra_data;
  }

  void encode(bufferlist& bl) const {
    ENCODE_START(4, 3, bl);
    ::encode(bucket.name, bl);
    ::encode(loc, bl);
    ::encode(ns, bl);
    ::encode(object, bl);
    ::encode(bucket, bl);
    ::encode(instance, bl);
    ENCODE_FINISH(bl);
  }
  void decode(bufferlist::iterator& bl) {
    DECODE_START_LEGACY_COMPAT_LEN(4, 3, 3, bl);
    ::decode(bucket.name, bl);
    ::decode(loc, bl);
    ::decode(ns, bl);
    ::decode(object, bl);
    if (struct_v >= 2)
      ::decode(bucket, bl);
    if (struct_v >= 4)
      ::decode(instance, bl);
    DECODE_FINISH(bl);
  }
  void dump(Formatter *f) const;
  static void generate_test_instances(list<rgw_obj*>& o);

  bool operator==(const rgw_obj& o) const {
    return (object.compare(o.object) == 0) &&
           (bucket.name.compare(o.bucket.name) == 0) &&
           (ns.compare(o.ns) == 0) &&
           (instance.compare(o.instance) == 0);
  }
  bool operator<(const rgw_obj& o) const {
    int r = bucket.name.compare(o.bucket.name);
    if (r == 0) {
     r = object.compare(o.object);
     if (r == 0) {
       r = ns.compare(o.ns);
       if (r == 0) {
         r = instance.compare(o.instance);
       }
     }
    }

    return (r < 0);
  }
};
WRITE_CLASS_ENCODER(rgw_obj)

struct rgw_cache_entry_info {
  string cache_locator;
  uint64_t gen;

  rgw_cache_entry_info() : gen(0) {}
};

inline ostream& operator<<(ostream& out, const rgw_obj &o) {
  return out << o.bucket.name << ":" << o.get_object();
}

static inline bool str_startswith(const string& str, const string& prefix)
{
  return (str.compare(0, prefix.size(), prefix) == 0);
}

static inline void buf_to_hex(const unsigned char *buf, int len, char *str)
{
  int i;
  str[0] = '\0';
  for (i = 0; i < len; i++) {
    sprintf(&str[i*2], "%02x", (int)buf[i]);
  }
}

static inline int hexdigit(char c)
{
  if (c >= '0' && c <= '9')
    return (c - '0');
  c = toupper(c);
  if (c >= 'A' && c <= 'F')
    return c - 'A' + 0xa;
  return -EINVAL;
}

static inline int hex_to_buf(const char *hex, char *buf, int len)
{
  int i = 0;
  const char *p = hex;
  while (*p) {
    if (i >= len)
      return -EINVAL;
    buf[i] = 0;
    int d = hexdigit(*p);
    if (d < 0)
      return d;
    buf[i] = d << 4;
    p++;
    if (!*p)
      return -EINVAL;
    d = hexdigit(*p);
    if (d < 0)
      return -d;
    buf[i] += d;
    i++;
    p++;
  }
  return i;
}

static inline int rgw_str_to_bool(const char *s, int def_val)
{
  if (!s)
    return def_val;

  return (strcasecmp(s, "on") == 0 ||
          strcasecmp(s, "yes") == 0 ||
          strcasecmp(s, "1") == 0);
}

static inline void append_rand_alpha(CephContext *cct, const string& src, string& dest, int len)
{
  dest = src;
  char buf[len + 1];
  gen_rand_alphanumeric(cct, buf, len);
  dest.append("_");
  dest.append(buf);
}

static inline const char *rgw_obj_category_name(RGWObjCategory category)
{
  switch (category) {
  case RGW_OBJ_CATEGORY_NONE:
    return "rgw.none";
  case RGW_OBJ_CATEGORY_MAIN:
    return "rgw.main";
  case RGW_OBJ_CATEGORY_SHADOW:
    return "rgw.shadow";
  case RGW_OBJ_CATEGORY_MULTIMETA:
    return "rgw.multimeta";
  }

  return "unknown";
}

static inline uint64_t rgw_rounded_kb(uint64_t bytes)
{
  return (bytes + 1023) / 1024;
}

static inline uint64_t rgw_rounded_objsize_kb(uint64_t bytes)
{
  return ((bytes + 4095) & ~4095) / 1024;
}

extern string rgw_string_unquote(const string& s);
extern void parse_csv_string(const string& ival, vector<string>& ovals);
extern int parse_key_value(string& in_str, string& key, string& val);
extern int parse_key_value(string& in_str, const char *delim, string& key, string& val);
/** time parsing */
extern int parse_time(const char *time_str, time_t *time);
extern bool parse_rfc2616(const char *s, struct tm *t);
extern bool parse_iso8601(const char *s, struct tm *t);
extern string rgw_trim_whitespace(const string& src);
extern string rgw_trim_quotes(const string& val);


/** Check if the req_state's user has the necessary permissions
 * to do the requested action */
extern bool verify_bucket_permission(struct req_state *s, int perm);
extern bool verify_object_permission(struct req_state *s, RGWAccessControlPolicy *bucket_acl, RGWAccessControlPolicy *object_acl, int perm);
extern bool verify_object_permission(struct req_state *s, int perm);
/** Convert an input URL into a sane object name
 * by converting %-escaped strings into characters, etc*/
extern bool url_decode(string& src_str, string& dest_str, bool in_query = false);
extern void url_encode(const string& src, string& dst);

extern void calc_hmac_sha1(const char *key, int key_len,
                          const char *msg, int msg_len, char *dest);
/* destination should be CEPH_CRYPTO_HMACSHA1_DIGESTSIZE bytes long */

extern int rgw_parse_op_type_list(const string& str, uint32_t *perm);

#endif<|MERGE_RESOLUTION|>--- conflicted
+++ resolved
@@ -830,15 +830,11 @@
 
   void decode_json(JSONObj *obj);
 
-<<<<<<< HEAD
   bool versioned() { return (flags & BUCKET_VERSIONED) != 0; }
   int versioning_status() { return flags & (BUCKET_VERSIONED | BUCKET_VERSIONS_SUSPENDED); }
   bool versioning_enabled() { return versioning_status() == BUCKET_VERSIONED; }
 
-  RGWBucketInfo() : flags(0), creation_time(0), has_instance_obj(false) {}
-=======
   RGWBucketInfo() : flags(0), creation_time(0), has_instance_obj(false), num_shards(0), bucket_index_shard_hash_type(MOD) {}
->>>>>>> 235d97a6
 };
 WRITE_CLASS_ENCODER(RGWBucketInfo)
 
