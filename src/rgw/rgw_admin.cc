--- conflicted
+++ resolved
@@ -653,7 +653,6 @@
   return ret;
 }
 
-<<<<<<< HEAD
 void dump_usage_categories_info(Formatter *formatter, const rgw_usage_log_entry& entry, map<string, bool>& categories)
 {
   formatter->open_array_section("categories");
@@ -672,7 +671,7 @@
   }
   formatter->close_section(); // categories
 }
-=======
+
 class StoreRef {
   RGWRados *s;
 public:
@@ -681,7 +680,6 @@
     RGWStoreManager::close_storage(s);
   }
 };
->>>>>>> 6756f9af
 
 int main(int argc, char **argv) 
 {
